
__pycache__/
*.pyc
*.pyo
*.pyd
*.pdb
*.egg
*.egg-info/
*.manifest
*.spec

.env
.venv/
env/
venv/

.vscode/
.idea/
*.swp

.env

<<<<<<< HEAD
*.log
consumer.log*
*.ndjson
=======
*.log
>>>>>>> fb94d878
<|MERGE_RESOLUTION|>--- conflicted
+++ resolved
@@ -20,10 +20,7 @@
 
 .env
 
-<<<<<<< HEAD
 *.log
 consumer.log*
 *.ndjson
-=======
-*.log
->>>>>>> fb94d878
+*.log