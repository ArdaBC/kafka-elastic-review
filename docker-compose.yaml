--- conflicted
+++ resolved
@@ -49,31 +49,6 @@
     depends_on:
       - elasticsearch
 
-<<<<<<< HEAD
-
-  # Optional: logstash if you want host logs or Kafka -> ES via LS
-  logstash:
-    image: docker.elastic.co/logstash/logstash:8.15.0
-    container_name: logstash
-    volumes:
-      - ./logstash/pipeline:/usr/share/logstash/pipeline
-    ports:
-      - "5044:5044"
-    depends_on:
-      - elasticsearch
-      - kafka
-
-  # Optional: Filebeat if you want centralized logs
-  filebeat:
-    image: docker.elastic.co/beats/filebeat:8.15.0
-    container_name: filebeat
-    user: root
-    volumes:
-      - ./filebeat/filebeat.yml:/usr/share/filebeat/filebeat.yml:rw
-      - ./app/logs:/usr/share/filebeat/logs:rw   # <-- mount host logs folder
-    depends_on:
-      - logstash
-=======
   postgres:
     image: postgres:13
     container_name: airflow_postgres
@@ -152,7 +127,30 @@
       - ./airflow/plugins:/opt/airflow/plugins
 
 
->>>>>>> fb94d878
+
+
+  # Optional: logstash if you want host logs or Kafka -> ES via LS
+  logstash:
+    image: docker.elastic.co/logstash/logstash:8.15.0
+    container_name: logstash
+    volumes:
+      - ./logstash/pipeline:/usr/share/logstash/pipeline
+    ports:
+      - "5044:5044"
+    depends_on:
+      - elasticsearch
+      - kafka
+
+  # Optional: Filebeat if you want centralized logs
+  filebeat:
+    image: docker.elastic.co/beats/filebeat:8.15.0
+    container_name: filebeat
+    user: root
+    volumes:
+      - ./filebeat/filebeat.yml:/usr/share/filebeat/filebeat.yml:rw
+      - ./app/logs:/usr/share/filebeat/logs:rw   # <-- mount host logs folder
+    depends_on:
+      - logstash
 
 volumes:
   es_data:
